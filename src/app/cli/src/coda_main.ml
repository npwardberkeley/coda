--- conflicted
+++ resolved
@@ -25,7 +25,6 @@
 
 [%%endif]
 
-<<<<<<< HEAD
 module Ledger_builder_aux_hash = struct
   include Ledger_builder_hash.Aux_hash.Stable.V1
 
@@ -37,6 +36,8 @@
 
   let ledger_hash = Ledger_builder_hash.ledger_hash
 
+  let aux_hash = Ledger_builder_hash.aux_hash
+
   let of_aux_and_ledger_hash = Ledger_builder_hash.of_aux_and_ledger_hash
 end
 
@@ -62,8 +63,6 @@
   let of_ledger_hash = Frozen_ledger_hash.of_ledger_hash
 end
 
-=======
->>>>>>> fe426b58
 module type Ledger_proof_verifier_intf = sig
   val verify :
        Ledger_proof.t
@@ -157,8 +156,6 @@
 
     module Ledger : sig
       type t [@@deriving sexp]
-
-      type account
 
       val copy : t -> t
 
@@ -338,40 +335,6 @@
     t -> Ledger_builder_hash.t -> Account.t list Deferred.Or_error.t
 
   val receipt_chain_database : t -> Receipt_chain_database.t
-end
-
-module Ledger_builder_aux_hash = struct
-  include Ledger_builder_hash.Aux_hash.Stable.V1
-
-  let of_bytes = Ledger_builder_hash.Aux_hash.of_bytes
-end
-
-module Ledger_builder_hash = struct
-  include Ledger_builder_hash.Stable.V1
-
-  let ledger_hash = Ledger_builder_hash.ledger_hash
-
-  let aux_hash = Ledger_builder_hash.aux_hash
-
-  let of_aux_and_ledger_hash = Ledger_builder_hash.of_aux_and_ledger_hash
-end
-
-module Ledger_hash = struct
-  include Ledger_hash.Stable.V1
-
-  let of_digest = Ledger_hash.of_digest
-
-  let merge = Ledger_hash.merge
-
-  let to_bytes = Ledger_hash.to_bytes
-end
-
-module Frozen_ledger_hash = struct
-  include Frozen_ledger_hash.Stable.V1
-
-  let to_bytes = Frozen_ledger_hash.to_bytes
-
-  let of_ledger_hash = Frozen_ledger_hash.of_ledger_hash
 end
 
 module User_command = struct
@@ -999,196 +962,6 @@
 
 [%%endif]
 
-<<<<<<< HEAD
-module type Main_intf = sig
-  module Inputs : sig
-    module Time : Protocols.Coda_pow.Time_intf
-
-    module Ledger : sig
-      type t [@@deriving sexp]
-
-      val copy : t -> t
-
-      val location_of_key :
-        t -> Public_key.Compressed.t -> Ledger.Location.t option
-
-      val get : t -> Ledger.Location.t -> Account.t option
-
-      val merkle_path :
-           t
-        -> Ledger.Location.t
-        -> [`Left of Ledger_hash.t | `Right of Ledger_hash.t] list
-
-      val num_accounts : t -> int
-
-      val depth : int
-
-      val merkle_root : t -> Coda_base.Ledger_hash.t
-
-      val to_list : t -> Account.t list
-
-      val fold_until :
-           t
-        -> init:'accum
-        -> f:('accum -> Account.t -> ('accum, 'stop) Base.Continue_or_stop.t)
-        -> finish:('accum -> 'stop)
-        -> 'stop
-    end
-
-    module Ledger_builder_diff : sig
-      type t [@@deriving sexp, bin_io]
-    end
-
-    module Consensus_mechanism :
-      Consensus.Mechanism.S
-      with type Internal_transition.Ledger_builder_diff.t =
-                  Ledger_builder_diff.t
-       and type External_transition.Ledger_builder_diff.t =
-                  Ledger_builder_diff.t
-
-    module Net : sig
-      type t
-
-      module Peer : sig
-        type t = Host_and_port.Stable.V1.t * int
-        [@@deriving bin_io, sexp, compare, hash]
-
-        val external_rpc : t -> Host_and_port.Stable.V1.t
-      end
-
-      module Gossip_net : sig
-        module Config : Gossip_net.Config_intf
-      end
-
-      module Config :
-        Coda_networking.Config_intf
-        with type gossip_config := Gossip_net.Config.t
-    end
-
-    module Sparse_ledger : sig
-      type t
-    end
-
-    module Ledger_proof : sig
-      type t
-
-      type statement
-    end
-
-    module Transaction : sig
-      type t
-    end
-
-    module Snark_worker :
-      Snark_worker_lib.Intf.S
-      with type proof := Ledger_proof.t
-       and type statement := Ledger_proof.statement
-       and type transition := Transaction.t
-       and type sparse_ledger := Sparse_ledger.t
-
-    module Snark_pool : sig
-      type t
-
-      val add_completed_work :
-        t -> Snark_worker.Work.Result.t -> unit Deferred.t
-    end
-
-    module Transaction_pool : sig
-      type t
-
-      val add : t -> User_command.t -> unit Deferred.t
-    end
-
-    module Protocol_state_proof : sig
-      type t
-    end
-
-    module Ledger_builder_hash : sig
-      type t [@@deriving sexp]
-    end
-
-    module Ledger_builder : sig
-      type t
-
-      val hash : t -> Ledger_builder_hash.t
-    end
-  end
-
-  module Consensus_mechanism : Consensus.Mechanism.S
-
-  module Blockchain :
-    Blockchain.S with module Consensus_mechanism = Consensus_mechanism
-
-  module Prover :
-    Prover.S
-    with module Consensus_mechanism = Consensus_mechanism
-     and module Blockchain = Blockchain
-
-  module Config : sig
-    type t =
-      { log: Logger.t
-      ; propose_keypair: Keypair.t option
-      ; run_snark_worker: bool
-      ; net_config: Inputs.Net.Config.t
-      ; ledger_builder_persistant_location: string
-      ; transaction_pool_disk_location: string
-      ; snark_pool_disk_location: string
-      ; ledger_builder_transition_backup_capacity: int [@default 10]
-      ; time_controller: Inputs.Time.Controller.t
-      ; banlist: Banlist.t
-      ; receipt_chain_database: Receipt_chain_database.t
-      ; snark_work_fee: Currency.Fee.t }
-    [@@deriving make]
-  end
-
-  type t
-
-  val propose_keypair : t -> Keypair.t option
-
-  val run_snark_worker : t -> bool
-
-  val request_work : t -> Inputs.Snark_worker.Work.Spec.t option
-
-  val best_ledger_builder : t -> Inputs.Ledger_builder.t
-
-  val best_ledger : t -> Inputs.Ledger.t
-
-  val best_tip :
-       t
-    -> Inputs.Ledger.t
-       * Inputs.Consensus_mechanism.Protocol_state.value
-       * Inputs.Protocol_state_proof.t
-
-  val best_protocol_state :
-    t -> Inputs.Consensus_mechanism.Protocol_state.value
-
-  val best_tip :
-       t
-    -> Inputs.Ledger.t
-       * Inputs.Consensus_mechanism.Protocol_state.value
-       * Proof.t
-
-  val peers : t -> Kademlia.Peer.t list
-
-  val strongest_ledgers :
-    t -> Inputs.Consensus_mechanism.External_transition.t Linear_pipe.Reader.t
-
-  val transaction_pool : t -> Inputs.Transaction_pool.t
-
-  val snark_pool : t -> Inputs.Snark_pool.t
-
-  val create : Config.t -> t Deferred.t
-
-  val ledger_builder_ledger_proof : t -> Inputs.Ledger_proof.t option
-
-  val get_ledger :
-    t -> Ledger_builder_hash.t -> Account.t list Deferred.Or_error.t
-
-  val receipt_chain_database : t -> Receipt_chain_database.t
-end
-
-=======
->>>>>>> fe426b58
 module Run (Config_in : Config_intf) (Program : Main_intf) = struct
   include Program
   open Inputs
